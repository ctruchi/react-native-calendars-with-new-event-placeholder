--- conflicted
+++ resolved
@@ -1,5 +1,5 @@
 import React, {useState} from 'react';
-import {Platform, StyleSheet, I18nManager, View, ScrollView, TouchableOpacity, Text, Image, Switch} from 'react-native';
+import {Platform, StyleSheet, View, ScrollView, TouchableOpacity, Text, Image, I18nManager, Switch} from 'react-native';
 import {Navigation} from 'react-native-navigation';
 import testIDs from '../testIDs';
 
@@ -32,35 +32,8 @@
     );
   };
 
-<<<<<<< HEAD
-  render() {
-    return (
-      <ScrollView>
-        <View style={styles.container} testID={testIDs.menu.CONTAINER}>
-          <Image source={appIcon} style={styles.image}/>
-          {this.renderEntry(testIDs.menu.CALENDARS, 'Calendars', 'Calendars')}
-          {this.renderEntry(testIDs.menu.CALENDAR_LIST, 'Calendar List', 'CalendarsList')}
-          {this.renderEntry(testIDs.menu.HORIZONTAL_LIST, 'Horizontal Calendar List', 'HorizontalCalendarList')}
-          {this.renderEntry(testIDs.menu.AGENDA, 'Agenda', 'Agenda')}
-          {this.renderEntry(testIDs.menu.EXPANDABLE_CALENDAR, 'Expandable Calendar', 'ExpandableCalendarScreen')}
-          {this.renderEntry(testIDs.menu.WEEK_CALENDAR, 'Week Calendar', 'ExpandableCalendarScreen', {weekView: true})}
-          {this.renderEntry(testIDs.menu.TIMELINE_CALENDAR, 'Timeline Calendar', 'TimelineCalendar')}
-          {this.renderEntry(testIDs.menu.PLAYGROUND, 'Playground', 'Playground')}
-          <View style={styles.switchContainer}>
-            <Text>Force RTL</Text>
-            <Switch value={this.state.forceRTL} onValueChange={this.toggleRTL}/>
-          </View>
-        </View>
-      </ScrollView>
-    );
-  }
-
-  pushScreen(screen: string, props?: Props) {
-    Navigation.push(this.props.componentId, {
-=======
   const pushScreen = (screen: string, props?: Props) => {
     Navigation.push(componentId, {
->>>>>>> 5fb4535c
       component: {
         name: screen,
         passProps: props,
@@ -96,6 +69,7 @@
         {renderEntry(testIDs.menu.EXPANDABLE_CALENDAR, 'Expandable Calendar', 'ExpandableCalendarScreen')}
         {renderEntry(testIDs.menu.TIMELINE_CALENDAR, 'Timeline Calendar', 'TimelineCalendarScreen')}
         {renderEntry(testIDs.menu.WEEK_CALENDAR, 'Week Calendar', 'ExpandableCalendarScreen', {weekView: true})}
+        {/* {renderEntry(testIDs.menu.PLAYGROUND, 'Playground', 'Playground')} */}
         <View style={styles.switchContainer}>
           <Text>Force RTL</Text>
           <Switch value={forceRTL} onValueChange={toggleRTL}/>
