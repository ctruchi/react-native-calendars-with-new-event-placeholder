--- conflicted
+++ resolved
@@ -1,29 +1,17 @@
 import React, {Component} from 'react';
-<<<<<<< HEAD
-import {Text, View, TouchableOpacity, StyleSheet} from 'react-native';
-import {Navigation} from 'react-native-navigation';
 
-=======
 import {Platform, StyleSheet, View, TouchableOpacity, Text, Image} from 'react-native';
 import {Navigation} from 'react-native-navigation';
 
-
 const appIcon = require('../img/app-icon-120x120.png');
 
->>>>>>> 857f2766
 export default class MenuScreen extends Component {
   render() {
     return (
-<<<<<<< HEAD
-      <View>
-        <TouchableOpacity
-          style={styles.menu}
-          onPress={this.onCalendarsPress.bind(this)}>
-=======
+
       <View style={styles.container}>
         <Image source={appIcon} style={styles.image}/>
         <TouchableOpacity style={styles.menu} onPress={this.onCalendarsPress.bind(this)}>
->>>>>>> 857f2766
           <Text style={styles.menuText}>Calendars</Text>
         </TouchableOpacity>
         <TouchableOpacity
@@ -46,15 +34,9 @@
           onPress={this.onExpandablePress.bind(this)}>
           <Text style={styles.menuText}>Expandable Calendar</Text>
         </TouchableOpacity>
-<<<<<<< HEAD
-        <TouchableOpacity
-          style={styles.menu}
-          onPress={this.onTimelinePress.bind(this)}>
-          <Text style={styles.menuText}>Timeline Calendar</Text>
-=======
+
         <TouchableOpacity style={styles.menu} onPress={this.onWeekPress.bind(this)}>
           <Text style={styles.menuText}>Week Calendar</Text>
->>>>>>> 857f2766
         </TouchableOpacity>
       </View>
     );
@@ -68,13 +50,6 @@
         options: {
           topBar: {
             title: {
-<<<<<<< HEAD
-              text: screen,
-            },
-          },
-        },
-      },
-=======
               text: screen
             },
             backButton: {
@@ -85,7 +60,6 @@
           }
         }
       }
->>>>>>> 857f2766
     });
   }
 
@@ -109,13 +83,12 @@
     this.pushScreen('ExpandableCalendar');
   }
 
-<<<<<<< HEAD
+
   onTimelinePress() {
     this.pushScreen('TimelineCalendar');
-=======
+  }
   onWeekPress() {
     this.pushScreen('ExpandableCalendar', {weekView: true});
->>>>>>> 857f2766
   }
 }
 
@@ -130,16 +103,6 @@
     height: 90
   },
   menu: {
-<<<<<<< HEAD
-    height: 50,
-    justifyContent: 'center',
-    paddingLeft: 15,
-    borderBottomWidth: 1,
-  },
-  menuText: {
-    fontSize: 18,
-  },
-=======
     width: 300,
     padding: 10,
     margin: 10,
@@ -153,5 +116,4 @@
     fontSize: 18,
     color: '#2d4150'
   }
->>>>>>> 857f2766
 });