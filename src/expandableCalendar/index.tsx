import first from 'lodash/first';
import isFunction from 'lodash/isFunction';
import isNumber from 'lodash/isNumber';
import throttle from 'lodash/throttle';

import XDate from 'xdate';

import React, {useContext, useRef, useState, useEffect, useCallback, useMemo} from 'react';
import {
  AccessibilityInfo,
  PanResponder,
  Animated,
  View,
  Text,
  Image,
  ImageSourcePropType,
  GestureResponderEvent,
  PanResponderGestureState,
  TouchableOpacity
} from 'react-native';

// @ts-expect-error
import {CALENDAR_KNOB} from '../testIDs';
import {page} from '../dateutils';
import {parseDate, toMarkingFormat} from '../interface';
import {DateData, Direction} from '../types';
import styleConstructor, {HEADER_HEIGHT, KNOB_CONTAINER_HEIGHT} from './style';
import WeekDaysNames from '../commons/WeekDaysNames';
import Calendar from '../calendar';
import CalendarList, {CalendarListProps} from '../calendar-list';
import Week from './week';
import WeekCalendar from './WeekCalendar';
import Context from './Context';

import constants from '../commons/constants';
const commons = require('./commons');
const updateSources = commons.UpdateSources;
enum Positions {
  CLOSED = 'closed',
  OPEN = 'open'
}
const SPEED = 20;
const BOUNCINESS = 6;
const CLOSED_HEIGHT = 120; // header + 1 week
const WEEK_HEIGHT = 46;
const DAY_NAMES_PADDING = 24;
const PAN_GESTURE_THRESHOLD = 30;
const LEFT_ARROW = require('../calendar/img/previous.png');
const RIGHT_ARROW = require('../calendar/img/next.png');
const knobHitSlop = {left: 10, right: 10, top: 10, bottom: 10};

export interface ExpandableCalendarProps extends CalendarListProps {
  /** the initial position of the calendar ('open' or 'closed') */
  initialPosition?: Positions;
  /** callback that fires when the calendar is opened or closed */
  onCalendarToggled?: (isOpen: boolean) => void;
  /** an option to disable the pan gesture and disable the opening and closing of the calendar (initialPosition will persist)*/
  disablePan?: boolean;
  /** whether to hide the knob  */
  hideKnob?: boolean;
  /** source for the left arrow image */
  leftArrowImageSource?: ImageSourcePropType;
  /** source for the right arrow image */
  rightArrowImageSource?: ImageSourcePropType;
  /** whether to have shadow/elevation for the calendar */
  allowShadow?: boolean;
  /** whether to disable the week scroll in closed position */
  disableWeekScroll?: boolean;
  /** a threshold for opening the calendar with the pan gesture */
  openThreshold?: number;
  /** a threshold for closing the calendar with the pan gesture */
  closeThreshold?: number;
  /** Whether to close the calendar on day press. Default = true */
  closeOnDayPress?: boolean;
}

const headerStyleOverride = {
  stylesheet: {
    calendar: {
      header: {
        week: {
          marginTop: 7,
          marginBottom: -4, // reduce space between dayNames and first line of dates
          flexDirection: 'row',
          justifyContent: 'space-around'
        }
      }
    }
  }
};

/**
 * @description: Expandable calendar component
 * @note: Should be wrapped with 'CalendarProvider'
 * @extends: CalendarList
 * @extendslink: docs/CalendarList
 * @example: https://github.com/wix/react-native-calendars/blob/master/example/src/screens/expandableCalendar.js
 */

const ExpandableCalendar = (props: ExpandableCalendarProps) => {
  const {date, setDate, numberOfDays, timelineLeftInset} = useContext(Context);  
  const {
    /** ExpandableCalendar props */
    initialPosition = Positions.CLOSED, 
    onCalendarToggled,
    disablePan, 
    hideKnob = numberOfDays && numberOfDays > 1, 
    leftArrowImageSource = LEFT_ARROW,
    rightArrowImageSource = RIGHT_ARROW, 
    allowShadow = true, 
    disableWeekScroll,
    openThreshold = PAN_GESTURE_THRESHOLD, 
    closeThreshold = PAN_GESTURE_THRESHOLD,
    closeOnDayPress = true,

    /** CalendarList props */
    horizontal = true, 
    calendarStyle,
    theme, 
    style: propsStyle, 
    firstDay = 0, 
    onDayPress,
    hideArrows, 
    onPressArrowLeft,
    onPressArrowRight,
    renderArrow, 
    testID,
    ...others
  } = props;

  const [screenReaderEnabled, setScreenReaderEnabled] = useState(false);

  /** Date */

  const getYear = (date: string) => {
    const d = new XDate(date);
    return d.getFullYear();
  };
  const getMonth = (date: string) => {
    const d = new XDate(date);
    return d.getMonth() + 1; // getMonth() returns month's index' (0-11)
  };
  const visibleMonth = useRef(getMonth(date));
  const visibleYear = useRef(getYear(date));

  const isLaterDate = (date1?: DateData, date2?: string) => {
    if (date1 && date2) {
      if (date1.year > getYear(date2)) {
        return true;
      }
      if (date1.year === getYear(date2)) {
        if (date1.month > getMonth(date2)) {
          return true;
        }
      }
    }
    return false;
  };

  /** Number of weeks */

  const getNumberOfWeeksInMonth = (month: string) => {
    const days = page(new XDate(month), firstDay);
    return days.length / 7;
  };
  const numberOfWeeks = useRef(getNumberOfWeeksInMonth(date));

  /** Position */

  const [position, setPosition] = useState(initialPosition);
  const isOpen = position === Positions.OPEN;

  const getOpenHeight = () => {
    if (!horizontal) {
      return Math.max(constants.screenHeight, constants.screenWidth);
    }
    return CLOSED_HEIGHT + (WEEK_HEIGHT * (numberOfWeeks.current - 1)) + (hideKnob ? 12 : KNOB_CONTAINER_HEIGHT) + (constants.isAndroid ? 3 : 0);
  };
  const openHeight = useRef(getOpenHeight());
  const closedHeight = useRef(CLOSED_HEIGHT + (hideKnob || Number(numberOfDays) > 1 ? 0 : KNOB_CONTAINER_HEIGHT));
  
  const startHeight = isOpen ? openHeight.current : closedHeight.current;
  const _height = useRef(startHeight);
  
  const deltaY = useRef(new Animated.Value(startHeight));
  const headerDeltaY = useRef(new Animated.Value(isOpen ? -HEADER_HEIGHT : 0));

  /** Components' refs */

  const wrapper = useRef<any>();
  const calendarList = useRef<any>();
  const header = useRef<any>();
  const weekCalendarWrapper = useRef<any>();

  /** Styles */

  const style = useRef(styleConstructor(theme));
  const themeObject = Object.assign(headerStyleOverride, theme);

  const _wrapperStyles = useRef({style: {height: startHeight}});
  const _headerStyles = {style: {top: isOpen ? -HEADER_HEIGHT : 0}};
  const _weekCalendarStyles = {style: {opacity: isOpen ? 0 : 1}};
  
  const shouldHideArrows = !horizontal ? true : hideArrows || false;

  const updateNativeStyles = () => {
    wrapper?.current?.setNativeProps(_wrapperStyles.current);

    if (!horizontal) {
      header?.current?.setNativeProps(_headerStyles);
    } else {
      weekCalendarWrapper?.current?.setNativeProps(_weekCalendarStyles);
    }
  };

  const weekDaysStyle = useMemo(() => {
    const leftPaddings = calendarStyle?.paddingLeft;
    const rightPaddings = calendarStyle?.paddingRight;

    return [
      style.current.weekDayNames,
      {
        paddingLeft: isNumber(leftPaddings) ? leftPaddings + 6 : DAY_NAMES_PADDING,
        paddingRight: isNumber(rightPaddings) ? rightPaddings + 6 : DAY_NAMES_PADDING
      }
    ];
  }, [calendarStyle]);

  const headerStyle = useMemo(() => {
    return [style.current.header, {height: HEADER_HEIGHT + 10, top: headerDeltaY.current}];
  }, [headerDeltaY.current]);

  const weekCalendarStyle = useMemo(() => {
    return [style.current.weekContainer, isOpen ? style.current.hidden : style.current.visible];
  }, [isOpen]);

  const containerStyle = useMemo(() => {
    return [allowShadow && style.current.containerShadow, propsStyle];
  }, [allowShadow, propsStyle]);

  const wrapperStyle = useMemo(() => {
    return {height: deltaY.current};
  }, [deltaY.current]);

  /** Effects */

  useEffect(() => {
    if (AccessibilityInfo) {
      if (AccessibilityInfo.isScreenReaderEnabled) {
        AccessibilityInfo.isScreenReaderEnabled().then(handleScreenReaderStatus);
      } else if (AccessibilityInfo.fetch) {
        // Support for older RN versions
        AccessibilityInfo.fetch().then(handleScreenReaderStatus);
      }
    }
  }, []);

  useEffect(() => {
    // date was changed from AgendaList, arrows or scroll
    scrollToDate(date);
  }, [date]);

  const handleScreenReaderStatus = (screenReaderEnabled: any) => {
    setScreenReaderEnabled(screenReaderEnabled);
  };

  /** Scroll */

  const scrollToDate = (date: string) => {
    if (!horizontal) {
<<<<<<< HEAD
      calendarList?.current?.scrollToDay(new XDate(date), 0, true);
=======
      calendar?.current?.scrollToDay(date, 0, true);
>>>>>>> c42fb104
    } else if (getYear(date) !== visibleYear.current || getMonth(date) !== visibleMonth.current) {
      // don't scroll if the month is already visible
      calendarList?.current?.scrollToMonth(date);
    }
  };

  const scrollPage = useCallback((next: boolean) => {
    if (horizontal) {
      const d = parseDate(date);

      if (isOpen) {
        d.setDate(1);
        d.addMonths(next ? 1 : -1);
      } else {
        let dayOfTheWeek = d.getDay();

        if (dayOfTheWeek < firstDay && firstDay > 0) {
          dayOfTheWeek = 7 + dayOfTheWeek;
        }

        if (numberOfDays) {
          const daysToAdd = numberOfDays <= 1 ? 7 : numberOfDays;
          d.addDays(next ? daysToAdd : -daysToAdd);
        } else {
          const firstDayOfWeek = (next ? 7 : -7) - dayOfTheWeek + firstDay;
          d.addDays(firstDayOfWeek);
        }

      }

      setDate?.(toMarkingFormat(d), updateSources.PAGE_SCROLL);
    }
  }, [horizontal, isOpen, firstDay, numberOfDays, setDate, date]);

  /** Pan Gesture */

  const handleMoveShouldSetPanResponder = (_: GestureResponderEvent, gestureState: PanResponderGestureState) => {
    if (disablePan) {
      return false;
    }
    if (!horizontal && isOpen) {
      // disable pan detection when vertical calendar is open to allow calendar scroll
      return false;
    }
    if (!isOpen && gestureState.dy < 0) {
      // disable pan detection to limit to closed height
      return false;
    }
    return gestureState.dy > 5 || gestureState.dy < -5;
  };
  
  const handlePanResponderMove = (_: GestureResponderEvent, gestureState: PanResponderGestureState) => {
    // limit min height to closed height
    _wrapperStyles.current.style.height = Math.max(closedHeight.current, _height.current + gestureState.dy);

    if (!horizontal) {
      // vertical CalenderList header
      _headerStyles.style.top = Math.min(Math.max(-gestureState.dy, -HEADER_HEIGHT), 0);
    } else {
      // horizontal Week view
      if (!isOpen) {
        _weekCalendarStyles.style.opacity = Math.min(1, Math.max(1 - gestureState.dy / 100, 0));
      }
    }

    updateNativeStyles();
  };
  
  const handlePanResponderEnd = () => {
    _height.current = Number(_wrapperStyles.current.style.height);
    bounceToPosition();
  };

  const numberOfDaysCondition = useMemo(() => {
    return !numberOfDays || numberOfDays && numberOfDays <= 1; 
  }, [numberOfDays]);

  const panResponder = useMemo(() => numberOfDaysCondition ? PanResponder.create({
    onMoveShouldSetPanResponder: handleMoveShouldSetPanResponder,
    onPanResponderMove: handlePanResponderMove,
    onPanResponderRelease: handlePanResponderEnd,
    onPanResponderTerminate: handlePanResponderEnd
  }) : PanResponder.create({}), [numberOfDays]);

  /** Animated */

  const bounceToPosition = (toValue = 0) => {
    if (!disablePan) {
      const threshold = isOpen ? openHeight.current - closeThreshold : closedHeight.current + openThreshold;
      let _isOpen = _height.current >= threshold;
      const newValue = _isOpen ? openHeight.current : closedHeight.current;

      deltaY.current.setValue(_height.current); // set the start position for the animated value
      _height.current = toValue || newValue;
      _isOpen = _height.current >= threshold; // re-check after _height.current was set

      Animated.spring(deltaY.current, {
        toValue: _height.current,
        speed: SPEED,
        bounciness: BOUNCINESS,
        useNativeDriver: false
      }).start();

      onCalendarToggled?.(_isOpen);

      setPosition(() => _height.current === closedHeight.current ? Positions.CLOSED : Positions.OPEN);
      closeHeader(_isOpen);
      resetWeekCalendarOpacity(_isOpen);
    }
  };

  const resetWeekCalendarOpacity = (isOpen: boolean) => {
    _weekCalendarStyles.style.opacity = isOpen ? 0 : 1;
    updateNativeStyles();
  };

  const closeHeader = (isOpen: boolean) => {
    headerDeltaY.current.setValue(Number(_headerStyles.style.top)); // set the start position for the animated value

    if (!horizontal && !isOpen) {
      Animated.spring(headerDeltaY.current, {
        toValue: 0,
        speed: SPEED / 10,
        bounciness: 1,
        useNativeDriver: false
      }).start();
    }
  };

  const closeCalendar = useCallback(() => {
    setTimeout(() => {
      // to allows setDate to be completed
      if (isOpen) {
        bounceToPosition(closedHeight.current);
      }
    }, 0);
  }, [isOpen]);

  /** Events */

  const _onPressArrowLeft = useCallback((method: () => void, month?: XDate) => {
    onPressArrowLeft?.(method, month);
    scrollPage(false);
  }, [onPressArrowLeft, scrollPage]);

  const _onPressArrowRight = useCallback((method: () => void, month?: XDate) => {
    onPressArrowRight?.(method, month);
    scrollPage(true);
  }, [onPressArrowRight, scrollPage]);

  const _onDayPress = useCallback((value: DateData) => {
    if (numberOfDaysCondition) {
      setDate?.(value.dateString, updateSources.DAY_PRESS);
    }
    if (closeOnDayPress) {
      closeCalendar();
    }
    onDayPress?.(value);
  }, [onDayPress, closeOnDayPress, isOpen, numberOfDays]);

  const onVisibleMonthsChange = useCallback(throttle(
    (value: DateData[]) => {
      const newDate = first(value);
      if (newDate) {
        const month = newDate.month;
        if (month && visibleMonth.current !== month) {
          visibleMonth.current = month;
          
          const year = newDate.year;
          if (year) {
            visibleYear.current = year;
          }
  
          // for horizontal scroll
          if (visibleMonth.current !== getMonth(date)) {
            const next = isLaterDate(newDate, date);
            scrollPage(next);
          }
  
          // updating openHeight
          setTimeout(() => {
            // to wait for setDate() call in horizontal scroll (scrollPage())
            const _numberOfWeeks = getNumberOfWeeksInMonth(newDate.dateString);
            if (_numberOfWeeks !== numberOfWeeks.current) {
              numberOfWeeks.current = _numberOfWeeks;
              openHeight.current = getOpenHeight();
              if (isOpen) {
                bounceToPosition(openHeight.current);
              }
            }
          }, 0);
        }
      }
    }, 100, {trailing: true, leading: false}
  ), [date, scrollPage]);

  /** Renders */

  const _renderArrow = useCallback((direction: Direction) => {
    if (isFunction(renderArrow)) {
      return renderArrow(direction);
    }

    return (
      <Image
        source={direction === 'right' ? rightArrowImageSource : leftArrowImageSource}
        style={style.current.arrowImage}
        testID={`${testID}-${direction}-arrow`}
      />
    );
  }, [renderArrow, rightArrowImageSource, leftArrowImageSource, testID]);
  
  const renderWeekDaysNames = () => {
    return (
      <View style={weekDaysStyle}>
        <WeekDaysNames
          firstDay={firstDay}
          style={style.current.dayHeader}
        />
      </View>
    );
  };

  const renderAnimatedHeader = () => {
    const monthYear = new XDate(date).toString('MMMM yyyy');

    return (
      <Animated.View
        ref={header}
        style={headerStyle}
        pointerEvents={'none'}
      >
        <Text allowFontScaling={false} style={style.current.headerTitle}>
          {monthYear}
        </Text>
        {renderWeekDaysNames()}
      </Animated.View>
    );
  };

  const renderKnob = () => {
    return (
      <View style={style.current.knobContainer} testID={`${testID}-knob`} pointerEvents={'box-none'}>
        <TouchableOpacity style={style.current.knob} testID={CALENDAR_KNOB} onPress={closeCalendar} hitSlop={knobHitSlop} activeOpacity={isOpen ? undefined : 1}/>
      </View>
    );
  };

  const renderWeekCalendar = () => {
    const WeekComponent = disableWeekScroll ? Week : WeekCalendar;
    const weekCalendarProps = disableWeekScroll ? undefined : {allowShadow: false};

    return (
      <Animated.View
        ref={weekCalendarWrapper}
        style={weekCalendarStyle}
        pointerEvents={isOpen ? 'none' : 'auto'}
      >
        <WeekComponent
          testID="week_calendar"
          firstDay={firstDay}
          {...others}
          {...weekCalendarProps}
          theme={themeObject}
          style={calendarStyle}
          hideDayNames={true}
          onDayPress={_onDayPress}
          accessibilityElementsHidden // iOS
          importantForAccessibility={'no-hide-descendants'} // Android
        />
      </Animated.View>
    );
  };

  const renderCalendarList = () => {
    return (
      <CalendarList
        testID="calendar"
        horizontal={horizontal}
        firstDay={firstDay}
        calendarStyle={calendarStyle}
        {...others}
        theme={themeObject}
        ref={calendarList}
        onDayPress={_onDayPress}
        onVisibleMonthsChange={onVisibleMonthsChange}
        pagingEnabled
        scrollEnabled={isOpen}
        hideArrows={shouldHideArrows}
        onPressArrowLeft={_onPressArrowLeft}
        onPressArrowRight={_onPressArrowRight}
        hideExtraDays={!horizontal && isOpen}
        renderArrow={_renderArrow}
        staticHeader
        numberOfDays={numberOfDays}
        timelineLeftInset={timelineLeftInset}
      />
    );
  };

  return (
    <View testID={testID} style={containerStyle}>
      {screenReaderEnabled ? (
        <Calendar
          testID="calendar"
          {...others}
          theme={themeObject}
          onDayPress={_onDayPress}
          hideExtraDays
          renderArrow={_renderArrow}
        />
      ) : (
        <Animated.View ref={wrapper} style={wrapperStyle} {...panResponder.panHandlers}>
          {renderCalendarList()}
          {renderWeekCalendar()}
          {!hideKnob && renderKnob()}
          {!horizontal && renderAnimatedHeader()}
        </Animated.View>
      )}
    </View>
  );
};

export default ExpandableCalendar;

ExpandableCalendar.displayName = 'ExpandableCalendar';
ExpandableCalendar.defaultProps = {
  horizontal: true,
  initialPosition: Positions.CLOSED,
  firstDay: 0,
  leftArrowImageSource: LEFT_ARROW,
  rightArrowImageSource: RIGHT_ARROW,
  allowShadow: true,
  openThreshold: PAN_GESTURE_THRESHOLD,
  closeThreshold: PAN_GESTURE_THRESHOLD,
  closeOnDayPress: true
};
ExpandableCalendar.positions = Positions;<|MERGE_RESOLUTION|>--- conflicted
+++ resolved
@@ -268,11 +268,7 @@
 
   const scrollToDate = (date: string) => {
     if (!horizontal) {
-<<<<<<< HEAD
-      calendarList?.current?.scrollToDay(new XDate(date), 0, true);
-=======
       calendar?.current?.scrollToDay(date, 0, true);
->>>>>>> c42fb104
     } else if (getYear(date) !== visibleYear.current || getMonth(date) !== visibleMonth.current) {
       // don't scroll if the month is already visible
       calendarList?.current?.scrollToMonth(date);
