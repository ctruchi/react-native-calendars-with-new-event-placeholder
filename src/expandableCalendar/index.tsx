import first from 'lodash/first';
import isFunction from 'lodash/isFunction';
import isNumber from 'lodash/isNumber';
import throttle from 'lodash/throttle';

import XDate from 'xdate';

import React, {useContext, useRef, useState, useEffect, useCallback, useMemo} from 'react';
import {
  AccessibilityInfo,
  PanResponder,
  Animated,
  View,
  Text,
  Image,
  ImageSourcePropType,
  GestureResponderEvent,
  PanResponderGestureState,
  TouchableOpacity
} from 'react-native';

// @ts-expect-error
import {CALENDAR_KNOB} from '../testIDs';
import {page} from '../dateutils';
import {parseDate, toMarkingFormat} from '../interface';
import {DateData, Direction} from '../types';
import styleConstructor, {HEADER_HEIGHT, KNOB_CONTAINER_HEIGHT} from './style';
import WeekDaysNames from '../commons/WeekDaysNames';
import Calendar from '../calendar';
import CalendarList, {CalendarListProps} from '../calendar-list';
import Week from './week';
import WeekCalendar from './WeekCalendar';
import Context from './Context';

import constants from '../commons/constants';
const commons = require('./commons');
const updateSources = commons.UpdateSources;
enum Positions {
  CLOSED = 'closed',
  OPEN = 'open'
}
const SPEED = 20;
const BOUNCINESS = 6;
const CLOSED_HEIGHT = 120; // header + 1 week
const WEEK_HEIGHT = 46;
const DAY_NAMES_PADDING = 24;
const PAN_GESTURE_THRESHOLD = 30;
const LEFT_ARROW = require('../calendar/img/previous.png');
const RIGHT_ARROW = require('../calendar/img/next.png');
const knobHitSlop = {left: 10, right: 10, top: 10, bottom: 10};

export interface ExpandableCalendarProps extends CalendarListProps {
  /** the initial position of the calendar ('open' or 'closed') */
  initialPosition?: Positions;
  /** callback that fires when the calendar is opened or closed */
  onCalendarToggled?: (isOpen: boolean) => void;
  /** an option to disable the pan gesture and disable the opening and closing of the calendar (initialPosition will persist)*/
  disablePan?: boolean;
  /** whether to hide the knob  */
  hideKnob?: boolean;
  /** source for the left arrow image */
  leftArrowImageSource?: ImageSourcePropType;
  /** source for the right arrow image */
  rightArrowImageSource?: ImageSourcePropType;
  /** whether to have shadow/elevation for the calendar */
  allowShadow?: boolean;
  /** whether to disable the week scroll in closed position */
  disableWeekScroll?: boolean;
  /** a threshold for opening the calendar with the pan gesture */
  openThreshold?: number;
  /** a threshold for closing the calendar with the pan gesture */
  closeThreshold?: number;
  /** Whether to close the calendar on day press. Default = true */
  closeOnDayPress?: boolean;
}

const headerStyleOverride = {
  stylesheet: {
    calendar: {
      header: {
        week: {
          marginTop: 7,
          marginBottom: -4, // reduce space between dayNames and first line of dates
          flexDirection: 'row',
          justifyContent: 'space-around'
        }
      }
    }
  }
};

/**
 * @description: Expandable calendar component
 * @note: Should be wrapped with 'CalendarProvider'
 * @extends: CalendarList
 * @extendslink: docs/CalendarList
 * @example: https://github.com/wix/react-native-calendars/blob/master/example/src/screens/expandableCalendar.js
 */

const ExpandableCalendar = (props: ExpandableCalendarProps) => {
  const {date, setDate, numberOfDays, timelineLeftInset} = useContext(Context);  
  const {
    /** ExpandableCalendar props */
    initialPosition = Positions.CLOSED, 
    onCalendarToggled,
    disablePan, 
    hideKnob = numberOfDays && numberOfDays > 1, 
    leftArrowImageSource = LEFT_ARROW,
    rightArrowImageSource = RIGHT_ARROW, 
    allowShadow = true, 
    disableWeekScroll,
    openThreshold = PAN_GESTURE_THRESHOLD, 
    closeThreshold = PAN_GESTURE_THRESHOLD,
    closeOnDayPress = true,

    /** CalendarList props */
    horizontal = true, 
    calendarStyle,
    theme, 
    style: propsStyle, 
    firstDay = 0, 
    onDayPress,
    hideArrows, 
    onPressArrowLeft,
    onPressArrowRight,
    renderArrow, 
    testID,
    ...others
  } = props;

  const [screenReaderEnabled, setScreenReaderEnabled] = useState(false);

  /** Date */

  const getYear = (date: string) => {
    const d = new XDate(date);
    return d.getFullYear();
  };
  const getMonth = (date: string) => {
    const d = new XDate(date);
    return d.getMonth() + 1; // getMonth() returns month's index' (0-11)
  };
  const visibleMonth = useRef(getMonth(date));
  const visibleYear = useRef(getYear(date));

  const isLaterDate = (date1?: DateData, date2?: string) => {
    if (date1 && date2) {
      if (date1.year > getYear(date2)) {
        return true;
      }
      if (date1.year === getYear(date2)) {
        if (date1.month > getMonth(date2)) {
          return true;
        }
      }
    }
    return false;
  };

  /** Number of weeks */

  const getNumberOfWeeksInMonth = (month: string) => {
    const days = page(new XDate(month), firstDay);
    return days.length / 7;
  };
  const numberOfWeeks = useRef(getNumberOfWeeksInMonth(date));

  /** Position */
<<<<<<< HEAD

  const [position, setPosition] = useState(initialPosition);
  const isOpen = position === Positions.OPEN;

=======
  const closedHeight = CLOSED_HEIGHT + (hideKnob || Number(numberOfDays) > 1 ? 0 : KNOB_CONTAINER_HEIGHT);
>>>>>>> d08557dd
  const getOpenHeight = () => {
    if (!horizontal) {
      return Math.max(constants.screenHeight, constants.screenWidth);
    }
    return CLOSED_HEIGHT + (WEEK_HEIGHT * (numberOfWeeks.current - 1)) + (hideKnob ? 12 : KNOB_CONTAINER_HEIGHT) + (constants.isAndroid ? 3 : 0);
  };
  const openHeight = useRef(getOpenHeight());
  const closedHeight = useRef(CLOSED_HEIGHT + (hideKnob || Number(numberOfDays) > 1 ? 0 : KNOB_CONTAINER_HEIGHT));
  
  const startHeight = isOpen ? openHeight.current : closedHeight.current;
  const _height = useRef(startHeight);
  
  const deltaY = useRef(new Animated.Value(startHeight));
  const headerDeltaY = useRef(new Animated.Value(isOpen ? -HEADER_HEIGHT : 0));

  /** Components' refs */

  const wrapper = useRef<any>();
  const calendarList = useRef<any>();
  const header = useRef<any>();
  const weekCalendar = useRef<any>();


  /** Styles */

  const style = useRef(styleConstructor(theme));
  const themeObject = Object.assign(headerStyleOverride, theme);

  const _wrapperStyles = useRef({style: {height: startHeight}});
  const _headerStyles = {style: {top: !isOpen ? 0 : -HEADER_HEIGHT}};
  const _weekCalendarStyles = {style: {opacity: isOpen ? 0 : 1}};
  
  const shouldHideArrows = !horizontal ? true : hideArrows || false;

  const updateNativeStyles = () => {
    wrapper?.current?.setNativeProps(_wrapperStyles.current);

    if (!horizontal) {
      header?.current?.setNativeProps(_headerStyles);
    } else {
      weekCalendar?.current?.setNativeProps(_weekCalendarStyles);
    }
  };

  const weekDaysStyle = useMemo(() => {
    const leftPaddings = calendarStyle?.paddingLeft;
    const rightPaddings = calendarStyle?.paddingRight;

    return [
      style.current.weekDayNames,
      {
        paddingLeft: isNumber(leftPaddings) ? leftPaddings + 6 : DAY_NAMES_PADDING,
        paddingRight: isNumber(rightPaddings) ? rightPaddings + 6 : DAY_NAMES_PADDING
      }
    ];
  }, [calendarStyle]);

  const headerStyle = useMemo(() => {
    return [style.current.header, {height: HEADER_HEIGHT + 10, top: headerDeltaY.current}];
  }, [headerDeltaY.current]);

  const weekCalendarStyle = useMemo(() => {
    return [style.current.weekContainer, isOpen ? style.current.hidden : style.current.visible];
  }, [isOpen]);

  const containerStyle = useMemo(() => {
    return [allowShadow && style.current.containerShadow, propsStyle];
  }, [allowShadow, propsStyle]);

  const wrapperStyle = useMemo(() => {
    return {height: deltaY.current};
  }, [deltaY.current]);

  /** Effects */

  useEffect(() => {
    if (AccessibilityInfo) {
      if (AccessibilityInfo.isScreenReaderEnabled) {
        AccessibilityInfo.isScreenReaderEnabled().then(handleScreenReaderStatus);
      } else if (AccessibilityInfo.fetch) {
        // Support for older RN versions
        AccessibilityInfo.fetch().then(handleScreenReaderStatus);
      }
    }
  }, []);

  useEffect(() => {
    // date was changed from AgendaList, arrows or scroll
    scrollToDate(date);
  }, [date]);

  const handleScreenReaderStatus = (screenReaderEnabled: any) => {
    setScreenReaderEnabled(screenReaderEnabled);
  };

  /** Scroll */

  const scrollToDate = (date: string) => {
    if (!horizontal) {
      calendarList?.current?.scrollToDay(new XDate(date), 0, true);
    } else if (getYear(date) !== visibleYear.current || getMonth(date) !== visibleMonth.current) {
      // don't scroll if the month is already visible
      calendarList?.current?.scrollToMonth(date);
    }
  };

  const scrollPage = useCallback((next: boolean) => {
    if (horizontal) {
      const d = parseDate(date);

      if (isOpen) {
        d.setDate(1);
        d.addMonths(next ? 1 : -1);
      } else {
        let dayOfTheWeek = d.getDay();

        if (dayOfTheWeek < firstDay && firstDay > 0) {
          dayOfTheWeek = 7 + dayOfTheWeek;
        }

        if (numberOfDays) {
          const daysToAdd = numberOfDays <= 1 ? 7 : numberOfDays;
          d.addDays(next ? daysToAdd : -daysToAdd);
        } else {
          const firstDayOfWeek = (next ? 7 : -7) - dayOfTheWeek + firstDay;
          d.addDays(firstDayOfWeek);
        }

      }

      setDate?.(toMarkingFormat(d), updateSources.PAGE_SCROLL);
    }
  }, [horizontal, isOpen, firstDay, numberOfDays, setDate, date]);

  /** Pan Gesture */

  const handleMoveShouldSetPanResponder = (_: GestureResponderEvent, gestureState: PanResponderGestureState) => {
    if (disablePan) {
      return false;
    }
    if (!horizontal && isOpen) {
      // disable pan detection when vertical calendar is open to allow calendar scroll
      return false;
    }
    if (!isOpen && gestureState.dy < 0) {
      // disable pan detection to limit to closed height
      return false;
    }
    return gestureState.dy > 5 || gestureState.dy < -5;
  };
  
  const handlePanResponderMove = (_: GestureResponderEvent, gestureState: PanResponderGestureState) => {
    // limit min height to closed height
    _wrapperStyles.current.style.height = Math.max(closedHeight.current, _height.current + gestureState.dy);

    if (!horizontal) {
      // vertical CalenderList header
      _headerStyles.style.top = Math.min(Math.max(-gestureState.dy, -HEADER_HEIGHT), 0);
    } else {
      // horizontal Week view
      if (!isOpen) {
        _weekCalendarStyles.style.opacity = Math.min(1, Math.max(1 - gestureState.dy / 100, 0));
      }
    }

    updateNativeStyles();
  };
  
  const handlePanResponderEnd = () => {
    _height.current = Number(_wrapperStyles.current.style.height);
    bounceToPosition();
  };

  const numberOfDaysCondition = useMemo(() => {
    return !numberOfDays || numberOfDays && numberOfDays <= 1; 
  }, [numberOfDays]);

  const panResponder = useMemo(() => numberOfDaysCondition ? PanResponder.create({
    onMoveShouldSetPanResponder: handleMoveShouldSetPanResponder,
    onPanResponderMove: handlePanResponderMove,
    onPanResponderRelease: handlePanResponderEnd,
    onPanResponderTerminate: handlePanResponderEnd
  }) : PanResponder.create({}), [numberOfDays]);

  /** Animated */

  const bounceToPosition = (toValue = 0) => {
    if (!disablePan) {
      const threshold = isOpen ? openHeight.current - closeThreshold : closedHeight.current + openThreshold;
      let _isOpen = _height.current >= threshold;
      const newValue = _isOpen ? openHeight.current : closedHeight.current;

      deltaY.current.setValue(_height.current); // set the start position for the animated value
      _height.current = toValue || newValue;
      _isOpen = _height.current >= threshold; // re-check after _height.current was set

      Animated.spring(deltaY.current, {
        toValue: _height.current,
        speed: SPEED,
        bounciness: BOUNCINESS,
        useNativeDriver: false
      }).start();

      onCalendarToggled?.(_isOpen);

      setPosition(() => _height.current === closedHeight.current ? Positions.CLOSED : Positions.OPEN);
      closeHeader(_isOpen);
      resetWeekCalendarOpacity(_isOpen);
    }
  };

  const resetWeekCalendarOpacity = (isOpen: boolean) => {
    _weekCalendarStyles.style.opacity = isOpen ? 0 : 1;
    updateNativeStyles();
  };

  const closeHeader = (isOpen: boolean) => {
    headerDeltaY.current.setValue(Number(_headerStyles.style.top)); // set the start position for the animated value

    if (!horizontal && !isOpen) {
      Animated.spring(headerDeltaY.current, {
        toValue: 0,
        speed: SPEED / 10,
        bounciness: 1,
        useNativeDriver: false
      }).start();
    }
  };

  const closeCalendar = useCallback(() => {
    setTimeout(() => {
      // to allows setDate to be completed
      if (isOpen) {
        bounceToPosition(closedHeight.current);
      }
    }, 0);
  }, [isOpen]);

  /** Events */

  const _onPressArrowLeft = useCallback((method: () => void, month?: XDate) => {
    onPressArrowLeft?.(method, month);
    scrollPage(false);
  }, [onPressArrowLeft, scrollPage]);

  const _onPressArrowRight = useCallback((method: () => void, month?: XDate) => {
    onPressArrowRight?.(method, month);
    scrollPage(true);
  }, [onPressArrowRight, scrollPage]);

  const _onDayPress = useCallback((value: DateData) => {
    if (numberOfDaysCondition) {
      setDate?.(value.dateString, updateSources.DAY_PRESS);
    }
    if (closeOnDayPress) {
      closeCalendar();
    }
    onDayPress?.(value);
  }, [onDayPress, closeOnDayPress, isOpen, numberOfDays]);

  const onVisibleMonthsChange = useCallback(throttle(
    (value: DateData[]) => {
      const newDate = first(value);
      if (newDate) {
        const month = newDate.month;
        if (month && visibleMonth.current !== month) {
          visibleMonth.current = month;
          
          const year = newDate.year;
          if (year) {
            visibleYear.current = year;
          }
  
          // for horizontal scroll
          if (visibleMonth.current !== getMonth(date)) {
            const next = isLaterDate(newDate, date);
            scrollPage(next);
          }
  
          // updating openHeight
          setTimeout(() => {
            // to wait for setDate() call in horizontal scroll (scrollPage())
            const _numberOfWeeks = getNumberOfWeeksInMonth(newDate.dateString);
            if (_numberOfWeeks !== numberOfWeeks.current) {
              numberOfWeeks.current = _numberOfWeeks;
              openHeight.current = getOpenHeight();
              if (isOpen) {
                bounceToPosition(openHeight.current);
              }
            }
          }, 0);
        }
      }
    }, 100, {trailing: true, leading: false}
  ), [date, scrollPage]);

  /** Renders */

  const _renderArrow = useCallback((direction: Direction) => {
    if (isFunction(renderArrow)) {
      return renderArrow(direction);
    }

    return (
      <Image
        source={direction === 'right' ? rightArrowImageSource : leftArrowImageSource}
        style={style.current.arrowImage}
        testID={`${testID}-${direction}-arrow`}
      />
    );
  }, [renderArrow, rightArrowImageSource, leftArrowImageSource, testID]);
  
  const renderWeekDaysNames = () => {
    return (
      <View style={weekDaysStyle}>
        <WeekDaysNames
          firstDay={firstDay}
          style={style.current.dayHeader}
        />
      </View>
    );
  };

  const renderAnimatedHeader = () => {
    const monthYear = new XDate(date).toString('MMMM yyyy');

    return (
      <Animated.View
        ref={header}
        style={headerStyle}
        pointerEvents={'none'}
      >
        <Text allowFontScaling={false} style={style.current.headerTitle}>
          {monthYear}
        </Text>
        {renderWeekDaysNames()}
      </Animated.View>
    );
  };

  const renderKnob = () => {
    return (
      <View style={style.current.knobContainer} testID={`${testID}-knob`} pointerEvents={'box-none'}>
        <TouchableOpacity style={style.current.knob} testID={CALENDAR_KNOB} onPress={closeCalendar} hitSlop={knobHitSlop} activeOpacity={!isOpen ? 1 : undefined}/>
      </View>
    );
  };

  const renderWeekCalendar = () => {
    const WeekComponent = disableWeekScroll ? Week : WeekCalendar;
    const weekCalendarProps = disableWeekScroll ? undefined : {allowShadow: false};

    return (
      <Animated.View
        ref={weekCalendar}
        style={weekCalendarStyle}
        pointerEvents={!isOpen ? 'auto' : 'none'}
      >
        <WeekComponent
          testID="week_calendar"
          firstDay={firstDay}
          {...others}
          {...weekCalendarProps}
          theme={themeObject}
          style={calendarStyle}
          hideDayNames={true}
          onDayPress={_onDayPress}
          accessibilityElementsHidden // iOS
          importantForAccessibility={'no-hide-descendants'} // Android
        />
      </Animated.View>
    );
  };

  const renderCalendarList = () => {
    return (
      <CalendarList
        testID="calendar"
        horizontal={horizontal}
        firstDay={firstDay}
        calendarStyle={calendarStyle}
        {...others}
        theme={themeObject}
        ref={calendarList}
        onDayPress={_onDayPress}
        onVisibleMonthsChange={onVisibleMonthsChange}
        pagingEnabled
        scrollEnabled={isOpen}
        hideArrows={shouldHideArrows}
        onPressArrowLeft={_onPressArrowLeft}
        onPressArrowRight={_onPressArrowRight}
        hideExtraDays={!horizontal && isOpen}
        renderArrow={_renderArrow}
        staticHeader
        numberOfDays={numberOfDays}
        timelineLeftInset={timelineLeftInset}
      />
    );
  };

  return (
    <View testID={testID} style={containerStyle}>
      {screenReaderEnabled ? (
        <Calendar
          testID="calendar"
          {...others}
          theme={themeObject}
          onDayPress={_onDayPress}
          hideExtraDays
          renderArrow={_renderArrow}
        />
      ) : (
        <Animated.View ref={wrapper} style={wrapperStyle} {...panResponder.panHandlers}>
          {renderCalendarList()}
          {renderWeekCalendar()}
          {!hideKnob && renderKnob()}
          {!horizontal && renderAnimatedHeader()}
        </Animated.View>
      )}
    </View>
  );
};

export default ExpandableCalendar;

ExpandableCalendar.displayName = 'ExpandableCalendar';
ExpandableCalendar.defaultProps = {
  horizontal: true,
  initialPosition: Positions.CLOSED,
  firstDay: 0,
  leftArrowImageSource: LEFT_ARROW,
  rightArrowImageSource: RIGHT_ARROW,
  allowShadow: true,
  openThreshold: PAN_GESTURE_THRESHOLD,
  closeThreshold: PAN_GESTURE_THRESHOLD,
  closeOnDayPress: true
};
ExpandableCalendar.positions = Positions;<|MERGE_RESOLUTION|>--- conflicted
+++ resolved
@@ -166,14 +166,10 @@
   const numberOfWeeks = useRef(getNumberOfWeeksInMonth(date));
 
   /** Position */
-<<<<<<< HEAD
 
   const [position, setPosition] = useState(initialPosition);
   const isOpen = position === Positions.OPEN;
 
-=======
-  const closedHeight = CLOSED_HEIGHT + (hideKnob || Number(numberOfDays) > 1 ? 0 : KNOB_CONTAINER_HEIGHT);
->>>>>>> d08557dd
   const getOpenHeight = () => {
     if (!horizontal) {
       return Math.max(constants.screenHeight, constants.screenWidth);
