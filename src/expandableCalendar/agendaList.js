import _ from 'lodash';
import React, {Component} from 'react';
import {SectionList, Text} from 'react-native';
import PropTypes from 'prop-types';
import XDate from 'xdate';
import dateutils from '../dateutils';
import styleConstructor from './style';
import asCalendarConsumer from './asCalendarConsumer';
import {getMoment} from '../momentResolver';

const commons = require('./commons');
const UPDATE_SOURCES = commons.UPDATE_SOURCES;

/**
 * @description: AgendaList component
 * @note: Should be wrapped with 'CalendarProvider'
 * @extends: SectionList
 * @example: https://github.com/wix/react-native-calendars/blob/master/example/src/screens/expandableCalendar.js
 */
class AgendaList extends Component {
  static displayName = 'AgendaList';

  static propTypes = {
    ...SectionList.propTypes,
    /** day format in section title. Formatting values: http://arshaw.com/xdate/#Formatting */
    dayFormat: PropTypes.string,
    /** a function to custom format the section header's title */
    dayFormatter: PropTypes.func,
    /** whether to use moment.js for date string formatting
     * (remember to pass 'dayFormat' with appropriate format, like 'dddd, MMM D') */
    useMoment: PropTypes.bool,
    /** whether to mark today's title with the "Today, ..." string. Default = true */
    markToday: PropTypes.bool,
    /** style passed to the section view */
<<<<<<< HEAD
    sectionStyle: PropTypes.oneOfType([PropTypes.object, PropTypes.number, PropTypes.array])
  };
=======
    sectionStyle: PropTypes.oneOfType([PropTypes.object, PropTypes.number, PropTypes.array]),
    /** whether to block the date change in calendar (and calendar context provider) when agenda scrolls */
    avoidDateUpdates: PropTypes.bool
  }
>>>>>>> ab796ed4

  static defaultProps = {
    dayFormat: 'dddd, MMM d',
    stickySectionHeadersEnabled: true,
    markToday: true
  };

  constructor(props) {
    super(props);
    this.style = styleConstructor(props.theme);

    this._topSection = _.get(props, 'sections[0].title');
    this.didScroll = false;
    this.sectionScroll = false;

    this.viewabilityConfig = {
      itemVisiblePercentThreshold: 20 // 50 means if 50% of the item is visible
    };
    this.list = React.createRef();
  }

  getSectionIndex(date) {
    let i;
    _.map(this.props.sections, (section, index) => {
      // NOTE: sections titles should match current date format!!!
      if (section.title === date) {
        i = index;
        return;
      }
    });
    return i;
  }

  componentDidMount() {
    const {date} = this.props.context;
    if (date !== this._topSection) {
      setTimeout(() => {
        const sectionIndex = this.getSectionIndex(date);
        this.scrollToSection(sectionIndex);
      }, 500);
    }
  }

  componentDidUpdate(prevProps) {
    const {updateSource, date} = this.props.context;
    if (date !== prevProps.context.date) {
      // NOTE: on first init data should set first section to the current date!!!
      if (updateSource !== UPDATE_SOURCES.LIST_DRAG && updateSource !== UPDATE_SOURCES.CALENDAR_INIT) {
        const sectionIndex = this.getSectionIndex(date);
        this.scrollToSection(sectionIndex);
      }
    }
  }

  scrollToSection(sectionIndex) {
    if (this.list.current && sectionIndex !== undefined) {
      this.sectionScroll = true; // to avoid setDate() in onViewableItemsChanged
      this._topSection = this.props.sections[sectionIndex].title;

      this.list.current.scrollToLocation({
        animated: true,
        sectionIndex: sectionIndex,
        itemIndex: 0,
        viewPosition: 0, // position at the top
        viewOffset: commons.isAndroid ? this.sectionHeight : 0
      });
    }
  }

  onViewableItemsChanged = ({viewableItems}) => {
    if (viewableItems && !this.sectionScroll) {
      const topSection = _.get(viewableItems[0], 'section.title');
      if (topSection && topSection !== this._topSection) {
        this._topSection = topSection;
<<<<<<< HEAD
        if (this.didScroll) {
          // to avoid setDate() on first load (while setting the initial context.date value)
=======
        if (this.didScroll && !this.props.avoidDateUpdates) { // to avoid setDate() on first load (while setting the initial context.date value)
>>>>>>> ab796ed4
          _.invoke(this.props.context, 'setDate', this._topSection, UPDATE_SOURCES.LIST_DRAG);
        }
      }
    }
  };

  onScroll = event => {
    if (!this.didScroll) {
      this.didScroll = true;
    }
    _.invoke(this.props, 'onScroll', event);
  };

  onMomentumScrollBegin = event => {
    _.invoke(this.props.context, 'setDisabled', true);
    _.invoke(this.props, 'onMomentumScrollBegin', event);
  };

  onMomentumScrollEnd = event => {
    // when list momentum ends AND when scrollToSection scroll ends
    this.sectionScroll = false;
    _.invoke(this.props.context, 'setDisabled', false);
    _.invoke(this.props, 'onMomentumScrollEnd', event);
  };

  onHeaderLayout = ({nativeEvent}) => {
    this.sectionHeight = nativeEvent.layout.height;
  };

  renderSectionHeader = ({section: {title}}) => {
    const {renderSectionHeader, dayFormatter, dayFormat, useMoment, markToday, sectionStyle} = this.props;

    if (renderSectionHeader) {
      return renderSectionHeader(title);
    }

    let sectionTitle = title;

    if (dayFormatter) {
      sectionTitle = dayFormatter(title);
    } else if (dayFormat) {
      if (useMoment) {
        const moment = getMoment();
        sectionTitle = moment(title).format(dayFormat);
      } else {
        sectionTitle = XDate(title).toString(dayFormat);
      }
    }

    if (markToday) {
      const todayString = XDate.locales[XDate.defaultLocale].today || commons.todayString;
      const isToday = dateutils.sameDate(XDate(), XDate(title));
      sectionTitle = isToday ? `${todayString}, ${sectionTitle}` : sectionTitle;
    }

    return (
      <Text allowFontScaling={false} style={[this.style.sectionText, sectionStyle]} onLayout={this.onHeaderLayout}>
        {sectionTitle}
      </Text>
    );
  };

  keyExtractor = (item, index) => {
    const {keyExtractor} = this.props;
    return _.isFunction(keyExtractor) ? keyExtractor(item, index) : String(index);
  };

  render() {
    return (
      <SectionList
        {...this.props}
        ref={this.list}
        keyExtractor={this.keyExtractor}
        showsVerticalScrollIndicator={false}
        onViewableItemsChanged={this.onViewableItemsChanged}
        viewabilityConfig={this.viewabilityConfig}
        renderSectionHeader={this.renderSectionHeader}
        onScroll={this.onScroll}
        onMomentumScrollBegin={this.onMomentumScrollBegin}
        onMomentumScrollEnd={this.onMomentumScrollEnd}
        onScrollToIndexFailed={info => {
          console.warn('onScrollToIndexFailed info: ', info);
        }}
        // getItemLayout={this.getItemLayout} // onViewableItemsChanged is not updated when list scrolls!!!
      />
    );
  }

  // getItemLayout = (data, index) => {
  //   return {length: commons.screenWidth, offset: commons.screenWidth  * index, index};
  // }
}

export default asCalendarConsumer(AgendaList);<|MERGE_RESOLUTION|>--- conflicted
+++ resolved
@@ -32,15 +32,10 @@
     /** whether to mark today's title with the "Today, ..." string. Default = true */
     markToday: PropTypes.bool,
     /** style passed to the section view */
-<<<<<<< HEAD
-    sectionStyle: PropTypes.oneOfType([PropTypes.object, PropTypes.number, PropTypes.array])
-  };
-=======
     sectionStyle: PropTypes.oneOfType([PropTypes.object, PropTypes.number, PropTypes.array]),
     /** whether to block the date change in calendar (and calendar context provider) when agenda scrolls */
     avoidDateUpdates: PropTypes.bool
   }
->>>>>>> ab796ed4
 
   static defaultProps = {
     dayFormat: 'dddd, MMM d',
@@ -115,12 +110,7 @@
       const topSection = _.get(viewableItems[0], 'section.title');
       if (topSection && topSection !== this._topSection) {
         this._topSection = topSection;
-<<<<<<< HEAD
-        if (this.didScroll) {
-          // to avoid setDate() on first load (while setting the initial context.date value)
-=======
         if (this.didScroll && !this.props.avoidDateUpdates) { // to avoid setDate() on first load (while setting the initial context.date value)
->>>>>>> ab796ed4
           _.invoke(this.props.context, 'setDate', this._topSection, UPDATE_SOURCES.LIST_DRAG);
         }
       }
