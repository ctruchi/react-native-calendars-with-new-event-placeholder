import _ from 'lodash';
import PropTypes from 'prop-types';
import React, {Component, Fragment} from 'react';
import {TouchableOpacity, Text, View} from 'react-native';
import {shouldUpdate} from '../../../component-updater';
import styleConstructor from './style';
import Marking from '../marking';

class Day extends Component {
  static displayName = 'IGNORE';

  static propTypes = {
    date: PropTypes.object, // what is this for???
    state: PropTypes.oneOf(['disabled', 'today', '']), //TODO: deprecate??
    marking: PropTypes.any,
    markingType: PropTypes.oneOf(Marking.markingTypes),
    theme: PropTypes.object,
    onPress: PropTypes.func,
    onLongPress: PropTypes.func,
    disableAllTouchEventsForDisabledDays: PropTypes.bool
  };

  constructor(props) {
    super(props);
    
    this.style = styleConstructor(props.theme);
  }

  shouldComponentUpdate(nextProps) {
    return shouldUpdate(this.props, nextProps, ['children', 'state', 'marking', 'onPress', 'onLongPress']);
  }

  onPress = () => {
    _.invoke(this.props, 'onPress', this.props.date);
  }
  
  onLongPress = () => {
    _.invoke(this.props, 'onLongPress', this.props.date);
  }

  get marking() {
    let marking = this.props.marking || {};
    if (marking && marking.constructor === Array && marking.length) {
      marking = {
        marking: true
      };
    }
    return marking;
  }

  shouldDisableTouchEvent() {
    const {disableAllTouchEventsForDisabledDays} = this.props;
    const {disableTouchEvent} = this.marking;
    let disableTouch = false;

    if (typeof disableTouchEvent === 'boolean') {
      disableTouch = disableTouchEvent;
    } else if (typeof disableAllTouchEventsForDisabledDays === 'boolean' && this.isDisabled()) {
      disableTouch = disableAllTouchEventsForDisabledDays;
    }
    return disableTouch;
  }

  isDisabled() {
    return typeof this.marking.disabled !== 'undefined' ? this.marking.disabled : this.props.state === 'disabled';
  }

<<<<<<< HEAD
  isToday() {
    return this.props.state === 'today';
  }
=======
    const {marked, dotColor, selected, selectedColor, selectedTextColor, activeOpacity, disableTouchEvent} = marking;
>>>>>>> 4ea4ba64

  getContainerStyle() {
    const {markingType} = this.props;
    const {customStyles, selected, selectedColor} = this.props.marking;
    const style = [this.style.base];

    if (selected) {
      style.push(this.style.selected);
      if (selectedColor) {
        style.push({backgroundColor: selectedColor});
      }
    } else if (this.isToday()) {
      style.push(this.style.today);
    }
    
    //Custom marking type
    if (markingType === Marking.markingTypes.custom && customStyles && customStyles.container) {
      if (customStyles.container.borderRadius === undefined) {
        customStyles.container.borderRadius = 16;
      }
      style.push(customStyles.container);
    }

    return style;
  }

  getTextStyle() {
    const {markingType} = this.props;
    const {customStyles, selected, selectedTextColor} = this.props.marking;
    const style = [this.style.text];

    if (selected) {
      style.push(this.style.selectedText);
      if (selectedTextColor) {
        style.push({color: selectedTextColor});
      }
<<<<<<< HEAD
    } else if (this.isDisabled()) {
      style.push(this.style.disabledText);
    } else if (this.isToday()) {
      style.push(this.style.todayText);
=======
    } else if (isDisabled) {
      textStyle.push(this.style.disabledText);
    } else if (isToday) {
      containerStyle.push(this.style.today);
      textStyle.push(this.style.todayText);
>>>>>>> 4ea4ba64
    }

    //Custom marking type
    if (markingType === Marking.markingTypes.custom && customStyles && customStyles.text) {
      style.push(customStyles.text);
    }

    return style;
  }

  renderMarking() {
    const {theme, markingType} = this.props;
    const {selected, marked, dotColor, dots, periods} = this.marking;

    return (
      <Marking
        type={markingType}
        theme={theme}
        selected={selected}
        marked={markingType === Marking.markingTypes.multiDot ? true : marked}
        disabled={this.isDisabled()}
        today={this.isToday()}
        dotColor={dotColor}
        dots={dots}
        periods={periods}
      />
    );
  }

  renderText() {
    return (
      <Text allowFontScaling={false} style={this.getTextStyle()}>
        {String(this.props.children)}
      </Text>
    );
  }

  renderContent() {
    return (
      <Fragment>
        {this.renderText()}
        {this.renderMarking()}
      </Fragment>
    );
  }

  renderContainer() {
    const {markingType} = this.props;
    const {activeOpacity} = this.marking;

    return (
      <TouchableOpacity
        testID={this.props.testID}
<<<<<<< HEAD
        style={this.getContainerStyle()}
        disabled={this.shouldDisableTouchEvent()}
=======
        style={containerStyle}
        onPress={!shouldDisableTouchEvent ? this.onDayPress : undefined}
        onLongPress={!shouldDisableTouchEvent ? this.onDayLongPress : undefined}
>>>>>>> 4ea4ba64
        activeOpacity={activeOpacity}
        onPress={this.onPress}
        onLongPress={this.onLongPress}
        accessible
        accessibilityRole={this.isDisabled() ? undefined : 'button'}
        accessibilityLabel={this.props.accessibilityLabel}
      >
<<<<<<< HEAD
        {markingType === 'multi-period' ? this.renderText() : this.renderContent()}
=======
        <Text allowFontScaling={false} style={textStyle}>
          {String(this.props.children)}
        </Text>
        <Dot
          theme={theme}
          isMarked={marked}
          dotColor={dotColor}
          isSelected={selected}
          isToday={isToday}
          isDisabled={isDisabled}
        />
>>>>>>> 4ea4ba64
      </TouchableOpacity>
    );
  }

  renderPeriodsContainer() {
    return (
      <View style={this.style.container}>
        {this.renderContainer()}
        {this.renderMarking()}
      </View>
    );
  }

  render() {
    const {markingType} = this.props;
    return markingType === 'multi-period' ? this.renderPeriodsContainer() : this.renderContainer();
  }
}

export default Day;<|MERGE_RESOLUTION|>--- conflicted
+++ resolved
@@ -65,13 +65,9 @@
     return typeof this.marking.disabled !== 'undefined' ? this.marking.disabled : this.props.state === 'disabled';
   }
 
-<<<<<<< HEAD
   isToday() {
     return this.props.state === 'today';
   }
-=======
-    const {marked, dotColor, selected, selectedColor, selectedTextColor, activeOpacity, disableTouchEvent} = marking;
->>>>>>> 4ea4ba64
 
   getContainerStyle() {
     const {markingType} = this.props;
@@ -108,18 +104,10 @@
       if (selectedTextColor) {
         style.push({color: selectedTextColor});
       }
-<<<<<<< HEAD
     } else if (this.isDisabled()) {
       style.push(this.style.disabledText);
     } else if (this.isToday()) {
       style.push(this.style.todayText);
-=======
-    } else if (isDisabled) {
-      textStyle.push(this.style.disabledText);
-    } else if (isToday) {
-      containerStyle.push(this.style.today);
-      textStyle.push(this.style.todayText);
->>>>>>> 4ea4ba64
     }
 
     //Custom marking type
@@ -173,14 +161,8 @@
     return (
       <TouchableOpacity
         testID={this.props.testID}
-<<<<<<< HEAD
         style={this.getContainerStyle()}
         disabled={this.shouldDisableTouchEvent()}
-=======
-        style={containerStyle}
-        onPress={!shouldDisableTouchEvent ? this.onDayPress : undefined}
-        onLongPress={!shouldDisableTouchEvent ? this.onDayLongPress : undefined}
->>>>>>> 4ea4ba64
         activeOpacity={activeOpacity}
         onPress={this.onPress}
         onLongPress={this.onLongPress}
@@ -188,21 +170,7 @@
         accessibilityRole={this.isDisabled() ? undefined : 'button'}
         accessibilityLabel={this.props.accessibilityLabel}
       >
-<<<<<<< HEAD
         {markingType === 'multi-period' ? this.renderText() : this.renderContent()}
-=======
-        <Text allowFontScaling={false} style={textStyle}>
-          {String(this.props.children)}
-        </Text>
-        <Dot
-          theme={theme}
-          isMarked={marked}
-          dotColor={dotColor}
-          isSelected={selected}
-          isToday={isToday}
-          isDisabled={isDisabled}
-        />
->>>>>>> 4ea4ba64
       </TouchableOpacity>
     );
   }
