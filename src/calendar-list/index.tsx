--- conflicted
+++ resolved
@@ -96,14 +96,10 @@
     keyboardShouldPersistTaps: PropTypes.oneOf(['never', 'always', 'handled']),
     keyExtractor: PropTypes.func,
     onEndReachedThreshold: PropTypes.number,
-<<<<<<< HEAD
     /** Called once when the scroll position gets within onEndReachedThreshold */
     onEndReached: PropTypes.func,
     /** Enables nested scrolling for Android API level 21+ */
     nestedScrollEnabled: PropTypes.bool
-=======
-    onEndReached: PropTypes.func
->>>>>>> 8b3e9a73
   };
 
   static defaultProps = {
@@ -115,14 +111,9 @@
     horizontal: false,
     scrollsToTop: false,
     scrollEnabled: true,
-<<<<<<< HEAD
     removeClippedSubviews: Platform.OS === 'android',
     keyExtractor: (_: any, index: number) => String(index),
-    nestedScrollEnabled: true
-=======
-    removeClippedSubviews: constants.isAndroid,
-    keyExtractor: (_: any, index: number) => String(index)
->>>>>>> 8b3e9a73
+    nestedScrollEnabled: false
   };
 
   style: any;
