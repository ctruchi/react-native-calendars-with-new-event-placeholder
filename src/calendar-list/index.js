import React, {Component} from 'react';
import {
  FlatList, Platform, Dimensions,
} from 'react-native';
import PropTypes from 'prop-types';
import XDate from 'xdate';

import {xdateToData, parseDate} from '../interface';
import styleConstructor from './style';
import dateutils from '../dateutils';
import Calendar from '../calendar';
import CalendarListItem from './item';

const calendarHeight = 360;

const {width} = Dimensions.get('window');

class CalendarList extends Component {
  static propTypes = {
    ...Calendar.propTypes,

    // Max amount of months allowed to scroll to the past. Default = 50
    pastScrollRange: PropTypes.number,

    // Max amount of months allowed to scroll to the future. Default = 50
    futureScrollRange: PropTypes.number,

    // Enable or disable scrolling of calendar list
    scrollEnabled: PropTypes.bool,

    // Enable or disable vertical scroll indicator. Default = false
    showScrollIndicator: PropTypes.bool,

    // When true, the calendar list scrolls to top when the status bar is tapped. Default = true
    scrollsToTop: PropTypes.bool,

    // Enable or disable paging on scroll
    pagingEnabled: PropTypes.bool,

    // Used when calendar scroll is horizontal, default is device width, pagination should be disabled
    calendarWidth: PropTypes.number,

    // Whether the scroll is horizontal
    horizontal: PropTypes.bool,
    // Dynamic calendar height
    calendarHeight: PropTypes.number,
  };

  constructor(props) {
    super(props);
    this.pastScrollRange = props.pastScrollRange === undefined ? 50 : props.pastScrollRange;
    this.futureScrollRange = props.futureScrollRange === undefined ? 50 : props.futureScrollRange;
    this.style = styleConstructor(props.theme);
    this.calendarWidth = this.props.calendarWidth || width;
    this.calendarHeight = props.calendarHeight || calendarHeight;

    const rows = [];
    const texts = [];
    const date = parseDate(props.current) || XDate();
    for (let i = 0; i <= this.pastScrollRange + this.futureScrollRange; i++) {
      const rangeDate = date.clone().addMonths(i - this.pastScrollRange, true);
      const rangeDateStr = rangeDate.toString('MMM yyyy');
      texts.push(rangeDateStr);
      /*
       * This selects range around current shown month [-0, +2] or [-1, +1] month for detail calendar rendering.
       * If `this.pastScrollRange` is `undefined` it's equal to `false` or 0 in next condition.
       */
      if (this.pastScrollRange - 1 <= i && i <= this.pastScrollRange + 1 || !this.pastScrollRange && i <= this.pastScrollRange + 2) {
        rows.push(rangeDate);
      } else {
        rows.push(rangeDateStr);
      }
    }

    this.state = {
      rows,
      texts,
      openDate: date,
      initialized: false
    };

    this.getItemLayout = this.getItemLayout.bind(this);
    this.onViewableItemsChangedBound = this.onViewableItemsChanged.bind(this);
    this.renderCalendarBound = this.renderCalendar.bind(this);
    this.getItemLayout = this.getItemLayout.bind(this);
  }

  scrollToDay(d, offset, animated) {
    const day = parseDate(d);
    const diffMonths = Math.round(this.state.openDate.clone().setDate(1).diffMonths(day.clone().setDate(1)));
    let scrollAmount = (this.calendarHeight * this.pastScrollRange) + (diffMonths * this.calendarHeight) + (offset || 0);
    let week = 0;
    const days = dateutils.page(day, this.props.firstDay);
    for (let i = 0; i < days.length; i++) {
      week = Math.floor(i / 7);
      if (dateutils.sameDate(days[i], day)) {
        scrollAmount += 46 * week;
        break;
      }
    }
    this.listView.scrollToOffset({offset: scrollAmount, animated});
  }

  scrollToMonth(m) {
    const month = parseDate(m);
    const scrollTo = month || this.state.openDate;
    let diffMonths = Math.round(this.state.openDate.clone().setDate(1).diffMonths(scrollTo.clone().setDate(1)));
    const scrollAmount = (this.calendarHeight * this.pastScrollRange) + (diffMonths * this.calendarHeight);
    //console.log(month, this.state.openDate);
    //console.log(scrollAmount, diffMonths);
    this.listView.scrollToOffset({offset: scrollAmount, animated: false});
  }

  componentWillReceiveProps(props) {
    const current = parseDate(this.props.current);
    const nextCurrent = parseDate(props.current);
    if (nextCurrent && current && nextCurrent.getTime() !== current.getTime()) {
      this.scrollToMonth(nextCurrent);
    }

    const rowclone = this.state.rows;
    const newrows = [];
    for (let i = 0; i < rowclone.length; i++) {
      let val = this.state.texts[i];
      if (rowclone[i].getTime) {
        val = rowclone[i].clone();
        val.propbump = rowclone[i].propbump ? rowclone[i].propbump + 1 : 1;
      }
      newrows.push(val);
    }
    this.setState({
      rows: newrows
    });
  }

  onViewableItemsChanged({viewableItems}) {
    function rowIsCloseToViewable(index, distance) {
      for (let i = 0; i < viewableItems.length; i++) {
        if (Math.abs(index - parseInt(viewableItems[i].index)) <= distance) {
          return true;
        }
      }
      return false;
    }

    const rowclone = this.state.rows;
    const newrows = [];
    const visibleMonths = [];
    for (let i = 0; i < rowclone.length; i++) {
      let val = rowclone[i];
      const rowShouldBeRendered = rowIsCloseToViewable(i, 1);
      if (rowShouldBeRendered && !rowclone[i].getTime) {
        val = this.state.openDate.clone().addMonths(i - this.pastScrollRange, true);
      } else if (!rowShouldBeRendered) {
        val = this.state.texts[i];
      }
      newrows.push(val);
      if (rowIsCloseToViewable(i, 0)) {
        visibleMonths.push(xdateToData(val));
      }
    }
    if (this.props.onVisibleMonthsChange) {
      this.props.onVisibleMonthsChange(visibleMonths);
    }
    this.setState({
      rows: newrows
    });
  }

  renderCalendar({item}) {
    return (<CalendarListItem item={item} calendarHeight={this.calendarHeight} calendarWidth={this.props.horizontal && this.props.pagingEnabled ? this.calendarWidth : undefined  } {...this.props} />);
  }

  getItemLayout(data, index) {
<<<<<<< HEAD
    return {length: this.props.horizontal ? this.calendarWidth : calendarHeight, offset: (this.props.horizontal ? this.calendarWidth : calendarHeight) * index, index};
=======
    return {length: this.props.horizontal ? this.props.calendarWidth || this.calendarWidth : this.calendarHeight, offset: (this.props.horizontal ? this.props.calendarWidth || this.calendarWidth : calendarHeight) * index, index};
>>>>>>> 09ab77da8ac203bc21c400781273af1811dcf0b0
  }

  getMonthIndex(month) {
    let diffMonths = this.state.openDate.diffMonths(month) + this.pastScrollRange;
    return diffMonths;
  }

  render() {
    return (
      <FlatList
        ref={(c) => this.listView = c}
        //scrollEventThrottle={1000}
        style={[this.style.container, this.props.style]}
        initialListSize={this.pastScrollRange * this.futureScrollRange + 1}
        data={this.state.rows}
        //snapToAlignment='start'
        //snapToInterval={this.calendarHeight}
        removeClippedSubviews={Platform.OS === 'android' ? false : true}
        pageSize={1}
        horizontal={this.props.horizontal || false}
        pagingEnabled={this.props.pagingEnabled && !this.props.calendarWidth || false}
        onViewableItemsChanged={this.onViewableItemsChangedBound}
        renderItem={this.renderCalendarBound}
        showsVerticalScrollIndicator={this.props.showScrollIndicator !== undefined ? this.props.showScrollIndicator : false}
        showsHorizontalScrollIndicator={this.props.showScrollIndicator !== undefined ? this.props.showScrollIndicator : false}
        scrollEnabled={this.props.scrollingEnabled !== undefined ? this.props.scrollingEnabled : true}
        keyExtractor={(item, index) => String(index)}
        initialScrollIndex={this.state.openDate ? this.getMonthIndex(this.state.openDate) : false}
        getItemLayout={this.getItemLayout}
        scrollsToTop={this.props.scrollsToTop !== undefined ? this.props.scrollsToTop : false}
      />
    );
  }
}

export default CalendarList;<|MERGE_RESOLUTION|>--- conflicted
+++ resolved
@@ -172,11 +172,7 @@
   }
 
   getItemLayout(data, index) {
-<<<<<<< HEAD
     return {length: this.props.horizontal ? this.calendarWidth : calendarHeight, offset: (this.props.horizontal ? this.calendarWidth : calendarHeight) * index, index};
-=======
-    return {length: this.props.horizontal ? this.props.calendarWidth || this.calendarWidth : this.calendarHeight, offset: (this.props.horizontal ? this.props.calendarWidth || this.calendarWidth : calendarHeight) * index, index};
->>>>>>> 09ab77da8ac203bc21c400781273af1811dcf0b0
   }
 
   getMonthIndex(month) {
