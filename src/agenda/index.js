import React, {Component} from 'react';
<<<<<<< HEAD
import {Animated, Dimensions, Text, View, ViewPropTypes} from 'react-native';
=======
import * as ReactNative from 'react-native';
>>>>>>> 068c165a
import PropTypes from 'prop-types';
import XDate from 'xdate';

import {parseDate, xdateToData} from '../interface';
import dateutils from '../dateutils';
import CalendarList from '../calendar-list';
import ReservationsList from './reservation-list';
import styleConstructor from './style';
import {VelocityTracker} from '../input';
import {AGENDA_CALENDAR_KNOB} from '../testIDs';

const HEADER_HEIGHT = 104;
const KNOB_HEIGHT = 24;
//Fallback for react-native-web or when RN version is < 0.44
const {Text, View, Dimensions, Animated, ViewPropTypes} = ReactNative;
const viewPropTypes =
  typeof document !== 'undefined'
    ? PropTypes.shape({style: PropTypes.object})
    : ViewPropTypes || View.propTypes;

/**
 * @description: Agenda component
 * @extends: CalendarList
 * @extendslink: docs/CalendarList
 * @example: https://github.com/wix/react-native-calendars/blob/master/example/src/screens/agenda.js
 * @gif: https://github.com/wix/react-native-calendars/blob/master/demo/agenda.gif
 */
export default class AgendaView extends Component {
  static displayName = 'Agenda';

  static propTypes = {
    /** Specify theme properties to override specific styles for calendar parts. Default = {} */
    theme: PropTypes.object,
    /** agenda container style */
    style: viewPropTypes.style,
    /** the list of items that have to be displayed in agenda. If you want to render item as empty date
    the value of date key has to be an empty array []. If there exists no value for date key it is
    considered that the date in question is not yet loaded */
    items: PropTypes.object,
    /** callback that gets called when items for a certain month should be loaded (month became visible) */
    loadItemsForMonth: PropTypes.func,
    /** callback that fires when the calendar is opened or closed */
    onCalendarToggled: PropTypes.func,
    /** callback that gets called on day press */
    onDayPress: PropTypes.func,
    /** callback that gets called when day changes while scrolling agenda list */
    onDaychange: PropTypes.func,
    /** specify how each item should be rendered in agenda */
    renderItem: PropTypes.func,
    /** specify how each date should be rendered. day can be undefined if the item is not first in that day. */
    renderDay: PropTypes.func,
    /** specify how agenda knob should look like */
    renderKnob: PropTypes.func,
    /** specify how empty date content with no items should be rendered */
    renderEmptyDay: PropTypes.func,
    /** specify what should be rendered instead of ActivityIndicator */
    renderEmptyData: PropTypes.func,
    /** specify your item comparison function for increased performance */
    rowHasChanged: PropTypes.func,
    /** Max amount of months allowed to scroll to the past. Default = 50 */
    pastScrollRange: PropTypes.number,
    /** Max amount of months allowed to scroll to the future. Default = 50 */
    futureScrollRange: PropTypes.number,
    /** initially selected day */
    selected: PropTypes.any,
    /** Minimum date that can be selected, dates before minDate will be grayed out. Default = undefined */
    minDate: PropTypes.any,
    /** Maximum date that can be selected, dates after maxDate will be grayed out. Default = undefined */
    maxDate: PropTypes.any,
    /** If firstDay=1 week starts from Monday. Note that dayNames and dayNamesShort should still start from Sunday. */
    firstDay: PropTypes.number,
    /** Collection of dates that have to be marked. Default = items */
    markedDates: PropTypes.object,
    /** Optional marking type if custom markedDates are provided */
    markingType: PropTypes.string,/*
    /** Hide knob button. Default = false */
    hideKnob: PropTypes.bool,
    /** Month format in calendar title. Formatting values: http://arshaw.com/xdate/#Formatting */
    monthFormat: PropTypes.string,
    /** A RefreshControl component, used to provide pull-to-refresh functionality for the ScrollView. */
    refreshControl: PropTypes.element,
    /** If provided, a standard RefreshControl will be added for "Pull to Refresh" functionality. Make sure to also set the refreshing prop correctly. */
    onRefresh: PropTypes.func,
    /** Set this true while waiting for new data from a refresh. */
    refreshing: PropTypes.bool,
    /** Display loading indicator. Default = false */
    displayLoadingIndicator: PropTypes.bool,
    /** Called when the user begins dragging the agenda list. **/
    onScrollBeginDrag: PropTypes.func,
    /** Called when the user stops dragging the agenda list. **/
    onScrollEndDrag: PropTypes.func,
    /** Called when the momentum scroll starts for the agenda list. **/
    onMomentumScrollBegin: PropTypes.func,
    /** Called when the momentum scroll stops for the agenda list. **/
    onMomentumScrollEnd: PropTypes.func
  };

  constructor(props) {
    super(props);

    this.styles = styleConstructor(props.theme);

    const windowSize = Dimensions.get('window');
    this.viewHeight = windowSize.height;
    this.viewWidth = windowSize.width;
    this.scrollTimeout = undefined;
    this.headerState = 'idle';

    this.state = {
      scrollY: new Animated.Value(0),
      calendarIsReady: false,
      calendarScrollable: false,
      firstResevationLoad: false,
      selectedDay: parseDate(this.props.selected) || XDate(true),
      topDay: parseDate(this.props.selected) || XDate(true)
    };

    this.currentMonth = this.state.selectedDay.clone();
    this.onLayout = this.onLayout.bind(this);
    this.onTouchStart = this.onTouchStart.bind(this);
    this.onTouchEnd = this.onTouchEnd.bind(this);
    this.onStartDrag = this.onStartDrag.bind(this);
    this.onSnapAfterDrag = this.onSnapAfterDrag.bind(this);
    this.generateMarkings = this.generateMarkings.bind(this);
    this.knobTracker = new VelocityTracker();
    this.state.scrollY.addListener(({value}) => this.knobTracker.add(value));
  }

  componentDidMount() {
    this._isMounted = true;
    this.loadReservations(this.props);
  }

  componentWillUnmount() {
    this._isMounted = false;
    this.state.scrollY.removeAllListeners();
  }

  UNSAFE_componentWillReceiveProps(props) {
    if (props.items) {
      this.setState({
        firstResevationLoad: false
      });
    } else {
      this.loadReservations(props);
    }
  }

  calendarOffset() {
    return 96 - (this.viewHeight / 2);
  }

  initialScrollPadPosition = () => {
    return Math.max(0, this.viewHeight - HEADER_HEIGHT);
  }

  setScrollPadPosition = (y, animated) => {
    if (this.scrollPad.scrollTo) {
      this.scrollPad.scrollTo({x: 0, y, animated});
    } else {
      // Support for RN O.61 (Expo 37)
      this.scrollPad.getNode().scrollTo({x: 0, y, animated});
    }
  }

  onScrollPadLayout = () => {
    // When user touches knob, the actual component that receives touch events is a ScrollView.
    // It needs to be scrolled to the bottom, so that when user moves finger downwards,
    // scroll position actually changes (it would stay at 0, when scrolled to the top).
    this.setScrollPadPosition(this.initialScrollPadPosition(), false);
    // delay rendering calendar in full height because otherwise it still flickers sometimes
    setTimeout(() => this.setState({calendarIsReady: true}), 0);
  }

  onLayout(event) {
    this.viewHeight = event.nativeEvent.layout.height;
    this.viewWidth = event.nativeEvent.layout.width;
    this.forceUpdate();
  }

  onTouchStart() {
    this.headerState = 'touched';
    if (this.knob) {
      this.knob.setNativeProps({style: {opacity: 0.5}});
    }
  }

  onTouchEnd() {
    if (this.knob) {
      this.knob.setNativeProps({style: {opacity: 1}});
    }

    if (this.headerState === 'touched') {
      this.setScrollPadPosition(0, true);
      this.enableCalendarScrolling();
    }

    this.headerState = 'idle';
  }

  onStartDrag() {
    this.headerState = 'dragged';
    this.knobTracker.reset();
  }

  onSnapAfterDrag(e) {
    // on Android onTouchEnd is not called if dragging was started
    this.onTouchEnd();
    const currentY = e.nativeEvent.contentOffset.y;
    this.knobTracker.add(currentY);
    const projectedY = currentY + this.knobTracker.estimateSpeed() * 250/*ms*/;
    const maxY = this.initialScrollPadPosition();
    const snapY = (projectedY > maxY / 2) ? maxY : 0;
    this.setScrollPadPosition(snapY, true);

    if (snapY === 0) {
      this.enableCalendarScrolling();
    }
  }

  onVisibleMonthsChange(months) {
    if (this.props.onVisibleMonthsChange) {
      this.props.onVisibleMonthsChange(months);
    }
    if (this.props.items && !this.state.firstResevationLoad) {
      clearTimeout(this.scrollTimeout);
      this.scrollTimeout = setTimeout(() => {
        if (this.props.loadItemsForMonth && this._isMounted) {
          this.props.loadItemsForMonth(months[0]);
        }
      }, 200);
    }
  }

  loadReservations(props) {
    if ((!props.items || !Object.keys(props.items).length) && !this.state.firstResevationLoad) {
      this.setState({
        firstResevationLoad: true
      }, () => {
        if (this.props.loadItemsForMonth) {
          this.props.loadItemsForMonth(xdateToData(this.state.selectedDay));
        }
      });
    }
  }

<<<<<<< HEAD
  UNSAFE_componentWillMount() {
    this._isMounted = true;
    this.loadReservations(this.props);
  }

  componentWillUnmount() {
    this._isMounted = false;
  }

  UNSAFE_componentWillReceiveProps(nextProps) {
    const nextState = {};
    if (nextProps.items) {
      nextState.firstResevationLoad = false;
    }
    if (
      nextProps.selected &&
      !dateutils.sameDate(nextProps.selected, this.props.selected)
    ) {
      nextState.selectedDay = parseDate(nextProps.selected);
    }
    if (Object.keys(nextState).length) {
      this.setState(nextState);
    } else {
      this.loadReservations(nextProps);
    }
  }

=======
>>>>>>> 068c165a
  enableCalendarScrolling() {
    this.setState({
      calendarScrollable: true
    });

    if (this.props.onCalendarToggled) {
      this.props.onCalendarToggled(true);
    }
    // Enlarge calendarOffset here as a workaround on iOS to force repaint.
    // Otherwise the month after current one or before current one remains invisible.
    // The problem is caused by overflow: 'hidden' style, which we need for dragging
    // to be performant.
    // Another working solution for this bug would be to set removeClippedSubviews={false}
    // in CalendarList listView, but that might impact performance when scrolling
    // month list in expanded CalendarList.
    // Further info https://github.com/facebook/react-native/issues/1831
    this.calendar.scrollToDay(this.state.selectedDay, this.calendarOffset() + 1, true);
  }

  _chooseDayFromCalendar(d) {
    this.chooseDay(d, !this.state.calendarScrollable);
  }

  chooseDay(d, optimisticScroll) {
    const day = parseDate(d);

    this.setState({
      calendarScrollable: false,
      selectedDay: day.clone()
    });

    if (this.props.onCalendarToggled) {
      this.props.onCalendarToggled(false);
    }

    if (!optimisticScroll) {
      this.setState({
        topDay: day.clone()
      });
    }

    this.setScrollPadPosition(this.initialScrollPadPosition(), true);
    this.calendar.scrollToDay(day, this.calendarOffset(), true);

    if (this.props.loadItemsForMonth) {
      this.props.loadItemsForMonth(xdateToData(day));
    }

    if (this.props.onDayPress) {
      this.props.onDayPress(xdateToData(day));
    }
  }

  renderReservations() {
    return (
      <ReservationsList
        onScrollBeginDrag={this.props.onScrollBeginDrag}
        onScrollEndDrag={this.props.onScrollEndDrag}
        onMomentumScrollBegin={this.props.onMomentumScrollBegin}
        onMomentumScrollEnd={this.props.onMomentumScrollEnd}
        refreshControl={this.props.refreshControl}
        refreshing={this.props.refreshing}
        onRefresh={this.props.onRefresh}
        rowHasChanged={this.props.rowHasChanged}
        renderItem={this.props.renderItem}
        renderDay={this.props.renderDay}
        renderEmptyDate={this.props.renderEmptyDate}
        reservations={this.props.items}
        selectedDay={this.state.selectedDay}
        renderEmptyData={this.props.renderEmptyData}
        topDay={this.state.topDay}
        onDayChange={this.onDayChange.bind(this)}
        onScroll={() => { }}
        ref={(c) => this.list = c}
        theme={this.props.theme}
      />
    );
  }

  onDayChange(day) {
    const newDate = parseDate(day);
    const withAnimation = dateutils.sameMonth(newDate, this.state.selectedDay);

    this.calendar.scrollToDay(day, this.calendarOffset(), withAnimation);
    this.setState({
      selectedDay: parseDate(day)
    });

    if (this.props.onDayChange) {
      this.props.onDayChange(xdateToData(newDate));
    }
  }

  generateMarkings() {
    let markings = this.props.markedDates;

    if (!markings) {
      markings = {};
      Object.keys(this.props.items || {}).forEach(key => {
        if (this.props.items[key] && this.props.items[key].length) {
          markings[key] = {marked: true};
        }
      });
    }

    const key = this.state.selectedDay.toString('yyyy-MM-dd');
    return {...markings, [key]: {...(markings[key] || {}), ...{selected: true}}};
  }

  render() {
    const agendaHeight = this.initialScrollPadPosition();
    const weekDaysNames = dateutils.weekDayNames(this.props.firstDay);

    const weekdaysStyle = [this.styles.weekdays, {
      opacity: this.state.scrollY.interpolate({
        inputRange: [agendaHeight - HEADER_HEIGHT, agendaHeight],
        outputRange: [0, 1],
        extrapolate: 'clamp'
      }),
      transform: [{
        translateY: this.state.scrollY.interpolate({
          inputRange: [Math.max(0, agendaHeight - HEADER_HEIGHT), agendaHeight],
          outputRange: [-HEADER_HEIGHT, 0],
          extrapolate: 'clamp'
        })
      }]
    }];

    const headerTranslate = this.state.scrollY.interpolate({
      inputRange: [0, agendaHeight],
      outputRange: [agendaHeight, 0],
      extrapolate: 'clamp'
    });

    const contentTranslate = this.state.scrollY.interpolate({
      inputRange: [0, agendaHeight],
      outputRange: [0, agendaHeight / 2],
      extrapolate: 'clamp'
    });

    const headerStyle = [
      this.styles.header,
      {bottom: agendaHeight, transform: [{translateY: headerTranslate}]}
    ];

    if (!this.state.calendarIsReady) {
      // limit header height until everything is setup for calendar dragging
      headerStyle.push({height: 0});
      // fill header with appStyle.calendarBackground background to reduce flickering
      weekdaysStyle.push({height: HEADER_HEIGHT});
    }

    const shouldAllowDragging = !this.props.hideKnob && !this.state.calendarScrollable;
    const scrollPadPosition = (shouldAllowDragging ? HEADER_HEIGHT : 0) - KNOB_HEIGHT;

    const scrollPadStyle = {
      position: 'absolute',
      width: 80,
      height: KNOB_HEIGHT,
      top: scrollPadPosition,
      left: (this.viewWidth - 80) / 2
    };

    let knob = (<View style={this.styles.knobContainer}/>);

    if (!this.props.hideKnob) {
      const knobView = this.props.renderKnob ? this.props.renderKnob() : (<View style={this.styles.knob}/>);
      knob = this.state.calendarScrollable ? null : (
        <View style={this.styles.knobContainer}>
          <View ref={(c) => this.knob = c}>{knobView}</View>
        </View>
      );
    }
    const shouldHideExtraDays = this.state.calendarScrollable ? this.props.hideExtraDays : false;

    return (
      <View testID={this.props.testID} onLayout={this.onLayout} style={[this.props.style, {flex: 1, overflow: 'hidden'}]}>
        <View style={this.styles.reservations}>
          {this.renderReservations()}
        </View>
        <Animated.View style={headerStyle}>
          <Animated.View style={{flex: 1, transform: [{translateY: contentTranslate}]}}>
            <CalendarList
              onLayout={() => {
                this.calendar.scrollToDay(this.state.selectedDay.clone(), this.calendarOffset(), false);
              }}
              calendarWidth={this.viewWidth}
              theme={this.props.theme}
              onVisibleMonthsChange={this.onVisibleMonthsChange.bind(this)}
              ref={(c) => this.calendar = c}
              minDate={this.props.minDate}
              maxDate={this.props.maxDate}
              current={this.currentMonth}
              markedDates={this.generateMarkings()}
              markingType={this.props.markingType}
              removeClippedSubviews={this.props.removeClippedSubviews}
              onDayPress={this._chooseDayFromCalendar.bind(this)}
              scrollEnabled={this.state.calendarScrollable}
              hideExtraDays={shouldHideExtraDays}
              firstDay={this.props.firstDay}
              monthFormat={this.props.monthFormat}
              pastScrollRange={this.props.pastScrollRange}
              futureScrollRange={this.props.futureScrollRange}
              dayComponent={this.props.dayComponent}
              disabledByDefault={this.props.disabledByDefault}
              displayLoadingIndicator={this.props.displayLoadingIndicator}
              showWeekNumbers={this.props.showWeekNumbers}
            />
          </Animated.View>
          {knob}
        </Animated.View>
        <Animated.View style={weekdaysStyle}>
          {this.props.showWeekNumbers && <Text allowFontScaling={false} style={this.styles.weekday} numberOfLines={1}></Text>}
          {weekDaysNames.map((day, index) => (
            <Text allowFontScaling={false} key={day + index} style={this.styles.weekday} numberOfLines={1}>{day}</Text>
          ))}
        </Animated.View>
        <Animated.ScrollView
          ref={ref => this.scrollPad = ref}
          overScrollMode='never'
          showsHorizontalScrollIndicator={false}
          showsVerticalScrollIndicator={false}
          style={scrollPadStyle}
          scrollEventThrottle={8}
          scrollsToTop={false}
          onTouchStart={this.onTouchStart}
          onTouchEnd={this.onTouchEnd}
          onScrollBeginDrag={this.onStartDrag}
          onScrollEndDrag={this.onSnapAfterDrag}
          onScroll={Animated.event(
            [{nativeEvent: {contentOffset: {y: this.state.scrollY}}}],
            {useNativeDriver: true}
          )}
        >
          <View
            testID={AGENDA_CALENDAR_KNOB}
            style={{height: agendaHeight + KNOB_HEIGHT}}
            onLayout={this.onScrollPadLayout}
          />
        </Animated.ScrollView>
      </View>
    );
  }
}<|MERGE_RESOLUTION|>--- conflicted
+++ resolved
@@ -1,9 +1,5 @@
 import React, {Component} from 'react';
-<<<<<<< HEAD
-import {Animated, Dimensions, Text, View, ViewPropTypes} from 'react-native';
-=======
 import * as ReactNative from 'react-native';
->>>>>>> 068c165a
 import PropTypes from 'prop-types';
 import XDate from 'xdate';
 
@@ -143,12 +139,20 @@
   }
 
   UNSAFE_componentWillReceiveProps(props) {
-    if (props.items) {
-      this.setState({
-        firstResevationLoad: false
-      });
+    const nextState = {};
+    if (nextProps.items) {
+      nextState.firstResevationLoad = false;
+    }
+    if (
+      nextProps.selected &&
+      !dateutils.sameDate(nextProps.selected, this.props.selected)
+    ) {
+      nextState.selectedDay = parseDate(nextProps.selected);
+    }
+    if (Object.keys(nextState).length) {
+      this.setState(nextState);
     } else {
-      this.loadReservations(props);
+      this.loadReservations(nextProps);
     }
   }
 
@@ -250,36 +254,6 @@
     }
   }
 
-<<<<<<< HEAD
-  UNSAFE_componentWillMount() {
-    this._isMounted = true;
-    this.loadReservations(this.props);
-  }
-
-  componentWillUnmount() {
-    this._isMounted = false;
-  }
-
-  UNSAFE_componentWillReceiveProps(nextProps) {
-    const nextState = {};
-    if (nextProps.items) {
-      nextState.firstResevationLoad = false;
-    }
-    if (
-      nextProps.selected &&
-      !dateutils.sameDate(nextProps.selected, this.props.selected)
-    ) {
-      nextState.selectedDay = parseDate(nextProps.selected);
-    }
-    if (Object.keys(nextState).length) {
-      this.setState(nextState);
-    } else {
-      this.loadReservations(nextProps);
-    }
-  }
-
-=======
->>>>>>> 068c165a
   enableCalendarScrolling() {
     this.setState({
       calendarScrollable: true
