--- conflicted
+++ resolved
@@ -52,12 +52,10 @@
 ### Fix
 - ExpandableCalendar - fix example screen.
 
-<<<<<<< HEAD
-## [1.200.0] - 2019-07-14
-### Added
-- Calendar knob - added testID
-=======
 ## [1.199.0] - 2019-07-18
 ### Changed
 - CalendarHeader - editing 'testID' for static CalendarHeader.
->>>>>>> 61aae797
+
+## [1.200.0] - 2019-07-18
+### Added
+- Calendar knob - added testID